--- conflicted
+++ resolved
@@ -14,11 +14,7 @@
 # TITLE ---------------------------
 BUILD_MAJOR = '13'
 BUILD_DATE = '221205' # this is the fall-back date for versioning
-<<<<<<< HEAD
-BUILD_MINOR = '11'
-=======
 BUILD_MINOR = '02'
->>>>>>> a4214926
 TITLE = 'SKYSQUITTER BEAST-FEEDER'
 VERSION_FILENAME = '/.VERSION.beast-feeder'
 # ---------------------------------
