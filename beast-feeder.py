--- conflicted
+++ resolved
@@ -182,19 +182,9 @@
             send_to_destination(message)
         # Reset buffer and set preamble in new message buffer
         preamble = [buffer[buffer_index - 2], buffer[buffer_index - 1]]
-<<<<<<< HEAD
-        reset_buffer()
-        buffer.extend(preamble)
-        buffer_index += len(preamble)
-        
-def reset_buffer():
-    buffer.clear()
-    buffer_index = 0
-=======
         buffer.clear()
         buffer.extend(preamble)
         buffer_index = len(preamble)   
->>>>>>> 4f35c4ea
 
 def get_new_timestamped_message(message):
     """ Insert the system time as timestamp and return the mew message """
